--- conflicted
+++ resolved
@@ -364,11 +364,7 @@
     ///     .flatten()
     ///     .eq(vec![&"a", &"b", &"c", &"d"].into_iter()));
     /// ```
-<<<<<<< HEAD
     pub fn common_prefix_values_owned(&self, key: K) -> impl Iterator<Item = &V> + use<'_, K, V>
-=======
-    pub fn common_prefix_values_owned(&self, key: K) -> impl Iterator<Item = &V>
->>>>>>> 3191dba6
     where
         K: AsRef<K::Borrowed>,
     {
